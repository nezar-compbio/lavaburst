from __future__ import division, print_function
<<<<<<< HEAD
=======
from six.moves import xrange as range
>>>>>>> 9b2e8e1d
from nose.tools import with_setup, assert_raises, assert_equal

import itertools
from scipy.linalg import block_diag
import numpy as np
where = np.flatnonzero


from lavaburst import segment, scoring


A = 10*block_diag(np.ones((4,4)), np.ones((5,5)), np.ones((4,4))).astype(float)
A[np.diag_indices_from(A)] = 0

def test_sums_by_segment():
    n = len(A)
    Zseg = np.zeros((n+1,n+1))
    for i in range(n+1):
        for j in range(i, n+1):
            Zseg[i,j] = Zseg[j,i] = np.sum(A[i:j,i:j]/2.0)
    assert np.allclose(scoring.sums_by_segment(A), Zseg)
    assert np.allclose(scoring.sums_by_segment(A, normalized=True), Zseg/Zseg[0,n])


class BruteForceEnsemble(object):
    def __init__(self, scorer):
        self.n_nodes = len(scorer) - 1
        self._scorer = scorer

    def iter_states(self, start, stop, as_bool=False):
        assert start < stop
        assert stop <= self.n_nodes
        n = stop - start
        values = [(1,)] + [(0,1) for _ in range(n-1)] + [(1,)]
        bitstrs = itertools.product(*values)
        if as_bool:
            for b in bitstrs:
                yield np.array(b, dtype=bool)
        else:
            for b in bitstrs:
                yield start + where(np.array(b))

    def score_state(self, s):
        domains = zip(s[:-1], s[1:])
        return sum([self._scorer[a,b] for a,b in domains])

    def optimal_segmentation(self):
        N = self.n_nodes
        opt = -np.inf
        opt_state = None
        for s in self.iter_states(0, N):
            score = self.score_state(s)
            if score > opt:
                opt = score
                opt_state = s
        return opt_state
    
    def log_forward(self, beta):
        N = self.n_nodes
        Lf = np.zeros(N+1)
        Lf[0] = 0.0 #prob of first boundary = 1
        for t in range(1, N+1):
            z = 0.0
            for s in self.iter_states(0, t):
                score = self.score_state(s)
                z += np.exp(beta*score)
            Lf[t] = np.log(z)
        return Lf

    def log_backward(self, beta):
        N = self.n_nodes
        Lb = np.zeros(N+1)
        Lb[N] = 0.0 #prob of last boundary = 1
        for t in range(N-1,-1,-1):
            z = 0.0
            for s in self.iter_states(t, N):
                score = self.score_state(s)
                z += np.exp(beta*score)
            Lb[t] = np.log(z)
        return Lb

    def log_zmatrix(self, beta):
        N = self.n_nodes
        Lz = np.zeros((N+1,N+1))
        for t1 in range(0, N+1):
            Lz[t1,t1] = 0.0
            for t2 in range(t1+1, N+1):
                z = 0.0
                for s in self.iter_states(t1, t2):
                    score = self.score_state(s)
                    z += np.exp(beta*score)
                Lz[t1,t2] = Lz[t2,t1] = np.log(z)
        return Lz

    def log_boundary_marginal(self, beta):
        N = self.n_nodes
        M = np.zeros(N+1)
        for b in self.iter_states(0, N, as_bool=True):
            for i in range(N+1):
                if b[i] == 1:
                    score = self.score_state(where(b))
                    M[i] += np.exp(beta*score)
        return np.log(M)

    def log_boundary_cooccur_marginal(self, beta):
        N = self.n_nodes
        M = np.zeros((N+1,N+1))
        for b in self.iter_states(0, N, as_bool=True):
            score = self.score_state(where(b))
            for i in range(N+1):
                for j in range(N+1):
                    if b[i] == 1 and b[j] == 1:
                        M[i,j] += np.exp(beta*score)
        return np.log(M)

    def log_segment_marginal(self, beta):
        N = self.n_nodes
        M = np.zeros((N+1,N+1))
        for b in self.iter_states(0, N, as_bool=True):
            score = self.score_state(where(b))
            for i in range(N+1):
                if b[i] == 1:
                    # put boundary marginals on the diagonal
                    M[i,i] += np.exp(beta*score)
                for j in range(i+1, N+1):
                    if b[i] == 1 and b[j] == 1 and np.all(b[i+1:j]==0):
                        M[i,j] += np.exp(beta*score)
                        M[j,i] = M[i,j]
        return np.log(M)

    def log_segment_cooccur_marginal(self, beta):
        N = self.n_nodes
        M = np.zeros((N,N))
        for b in self.iter_states(0, N, as_bool=True):
            score = self.score_state(where(b))
            for i in range(N):
                M[i,i] += np.exp(beta*score)
                for j in range(i+1, N):
                    if np.all(b[i+1:j+1] == 0):
                        M[i,j] += np.exp(beta*score)
                        M[j,i] = M[i,j]
        return np.log(M)

    def log_q_marginal(self, beta):
        N = self.n_nodes
        M = np.zeros(N+1)
        M[0] = 1.0
        for b in self.iter_states(0, N, as_bool=True):
            s = where(b)
            score = self.score_state(s)
            M[len(s)-1] += np.exp(beta*score)
        return np.log(M)

    def q_mean(self, beta, x=None): #TODO: score x
        N = self.n_nodes
        M = np.zeros(N+1)
        M[0] = 1.0
        Z = 0.0
        for b in self.iter_states(0, N, as_bool=True):
            s = where(b)
            score = self.score_state(s)
            M[len(s)-1] += np.exp(beta*score)*(-score)
            Z += np.exp(beta*score)
        return M/Z



N = len(A)
k = A.sum(axis=0)
Zseg = scoring.sums_by_segment(A, normalized=True)
Znull = scoring.sums_by_segment(np.outer(k,k), normalized=True)
Eseg = -Zseg + Znull
e = BruteForceEnsemble(Zseg - Znull)

def print_pair(A,B):
    for a,b in zip(A.flat, B.flat):
        print(a, b)

def test_optimal_segmentation():
    path, opt = segment.optimal_segmentation(Zseg-Znull)
    s = e.optimal_segmentation()
    assert e.score_state(s) == opt[-1]
    assert np.all(s == path)

def test_consenus_segmentation():
    domains = [(1, 10), (5, 15), (1, 10), (1, 10)]
    d = segment.consensus_segments(domains, weights=[1,1,1,1])
    assert d == [(1, 10)]

def test_log_forward():
    assert np.allclose(e.log_forward(1), segment.log_forward(Eseg, 1, 0, N))

def test_log_backward():
    assert np.allclose(e.log_backward(1), segment.log_backward(Eseg, 1, 0, N))

def test_log_zmatrix():
    print_pair(e.log_zmatrix(1), segment.log_zmatrix(Eseg, 1))
    assert np.allclose(e.log_zmatrix(1), segment.log_zmatrix(Eseg, 1))

def test_log_boundary_marginal():
    assert np.allclose(e.log_boundary_marginal(1), segment.log_boundary_marginal(Eseg, 1))

def test_log_segment_marginal():
    assert np.allclose(e.log_segment_marginal(1), segment.log_segment_marginal(Eseg, 1))

def test_log_boundary_cooccur_marginal():
    assert np.allclose(e.log_boundary_cooccur_marginal(1), segment.log_boundary_cooccur_marginal(Eseg, 1))

def test_log_segment_cooccur_marginal():
    x = e.log_segment_cooccur_marginal(1)
    y = segment.log_segment_cooccur_marginal(Eseg, 1)
    #print_pair(x,y)
    assert np.allclose(x,y)<|MERGE_RESOLUTION|>--- conflicted
+++ resolved
@@ -1,8 +1,5 @@
 from __future__ import division, print_function
-<<<<<<< HEAD
-=======
 from six.moves import xrange as range
->>>>>>> 9b2e8e1d
 from nose.tools import with_setup, assert_raises, assert_equal
 
 import itertools
